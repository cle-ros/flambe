import pytest
import torch
import sklearn.metrics
import numpy as np

<<<<<<< HEAD
from flambe.metric import Accuracy, AUC, NAryAUC, Perplexity, BPC, F1
=======
import flambe
from flambe.metric import Accuracy, AUC, Perplexity, BPC, F1
>>>>>>> ed0ab64d
from flambe.metric import BinaryRecall, BinaryPrecision, BinaryAccuracy
from flambe.metric import Recall, Rank
from pytest import approx

NUMERIC_PRECISION = 1e-2


def metric_test_case(predicted, true, metric, expected):
    assert metric(predicted, true).item() == approx(expected, NUMERIC_PRECISION)


def test_auc_full():
    """Test random score list."""
    y_pred = np.random.randint(0, 10000, 100)
    y_true = np.random.randint(0, 2, 100)

    metric_test_case(y_pred, y_true, AUC(), sklearn.metrics.roc_auc_score(y_true, y_pred))


def test_auc_threshold():
    """To compute rates:
         -> fpr: number of false positives / total number of negatives
         -> tpr: number of true positives / total number of positives
    In this example, consider the first threshold of 0.1, and consider everything
    higher than 0.1 as positives, and everything lower as negatives:
        fpr = 1 / 2 = 0.5
        tpr = 1
    Thus, if the max_fpr rate is 0.1, the tpr is 0, and if the max_fpr is 0.5,
    then the tpr is 1. So we get an auc of 0 for the 0.1 threshold, and 0.5
    for the 0.5 threshold.
    For more details: https://en.wikipedia.org/wiki/Receiver_operating_characteristic
    """
    y_pred = torch.tensor([0.1, 0.2, 0.3, 0.4])
    y_true = torch.tensor([0, 1, 0, 1])

    metric_test_case(y_pred, y_true, AUC(max_fpr=1.), sklearn.metrics.roc_auc_score(y_true, y_pred))
    metric_test_case(y_pred, y_true, AUC(max_fpr=0.500001), 0.5)
    metric_test_case(y_pred, y_true, AUC(max_fpr=0.1), 0.5)


def test_auc_empty():
    """Should be completely random on an empty list"""
    y_pred = torch.tensor([])
    y_true = torch.tensor([])

    auc = AUC()
    assert auc(y_pred, y_true).item() == approx(0.5, NUMERIC_PRECISION)


def test_nary_auc_full_one_hot():
    """simple base case with one-hot labels"""
    n_classes = 100
    y_pred = np.random.randint(0, 10000, (100, n_classes))
    y_true = np.zeros((100, n_classes))
    y_true[np.arange(100), np.random.randint(n_classes)] = 1
    sklearn_score = sklearn.metrics.roc_auc_score(y_true.flatten(), y_pred.flatten())
    metric_test_case(torch.tensor(y_pred), torch.tensor(y_true), NAryAUC(), sklearn_score)


def test_nary_auc_full_indexed():
    """simple base case with index labels"""
    n_classes = 100
    y_pred = np.random.randint(0, 10000, (100, n_classes))
    y_true = np.random.randint(0, n_classes, 100)
    # one hot conversion
    y_onehot = np.zeros((100, n_classes))
    y_onehot[np.arange(y_true.size), y_true] = 1
    sklearn_score = sklearn.metrics.roc_auc_score(y_onehot.flatten(), y_pred.flatten())
    metric_test_case(torch.tensor(y_pred), torch.tensor(y_true), NAryAUC(), sklearn_score)


def test_nary_auc_empty():
    """Should be completely random on an empty list"""
    y_pred = torch.tensor([])
    y_true = torch.tensor([])

    auc = NAryAUC()
    assert auc(y_pred, y_true).item() == approx(0.5, NUMERIC_PRECISION)


def test_accuracy():
    """Test random score list."""
    metric_test_case(torch.tensor([[0.1, 0.2], [0.9, 0.1]]), torch.tensor([1, 1]), Accuracy(), 0.5)
    metric_test_case(torch.tensor([[1.0, 0.0], [0.6, 0.4]]), torch.tensor([1, 1]), Accuracy(), 0)


def test_recall_at_1_index_preds():
    """Test random score list."""
    # recall at 1 is just accuracy
    # num_class sample dim
    metric_test_case(torch.tensor([[0.1, 0.2], [0.9, 0.1]]), torch.tensor([1, 1]), Recall(), 0.5)
    metric_test_case(torch.tensor([[1.0, 0.0], [0.6, 0.4]]), torch.tensor([1, 1]), Recall(), 0)


def test_recall_at_1_class_preds():
    """Test random score list."""
    # recall at 1 is just accuracy
    # num_class sample dim
    metric_test_case(torch.tensor([[0.1, 0.2], [0.9, 0.1]]), torch.tensor([[0.1, 0.5], [0.2, 0.7]]), Recall(), 0.5)
    metric_test_case(torch.tensor([[1.0, 0.0], [0.6, 0.4]]), torch.tensor([[0.1, 0.5], [0.2, 0.7]]), Recall(), 0)


def test_recall_at_k_index_preds():
    """Test random score list."""
    # recall at 1 is just accuracy
    # num_class sample dim
    metric_test_case(
        torch.tensor([
            [0.1, 0.2, 0.3, 0.4],
            [0.9, 0.8, 0.4, 0.1]]),
        torch.tensor(
            [3, 2]),
        Recall(2), 0.5)
    metric_test_case(
        torch.tensor([
            [0.1, 0.2, 0.3, 0.4],
            [0.9, 0.8, 0.4, 0.1]]),
        torch.tensor(
            [3, 1]),
        Recall(2), 1)
    metric_test_case(
        torch.tensor([
            [0.1, 0.2, 0.3, 0.4],
            [0.9, 0.8, 0.4, 0.1]]),
        torch.tensor(
            [1, 2]),
        Recall(2), 0)


def test_recall_at_k_class_preds():
    """Test random score list."""
    # recall at 1 is just accuracy
    # num_class sample dim
    metric_test_case(
        torch.tensor([
            [0.1, 0.2, 0.3, 0.4],
            [0.9, 0.8, 0.4, 0.1]]),
        torch.tensor([
            [0.1, 0.2, 0.4, 0.3],
            [0.1, 0.2, 0.4, 0.5]]),
        Recall(2), 0.5)
    metric_test_case(
        torch.tensor([
            [0.1, 0.2, 0.3, 0.4],
            [0.9, 0.8, 0.4, 0.1]]),
        torch.tensor([
            [0.01, 0.02, 0.2, 0.2],
            [0., 0.8, 0., 0.]]),
        Recall(2), 1)
    metric_test_case(
        torch.tensor([
            [0.1, 0.2, 0.3, 0.4],
            [0.9, 0.8, 0.4, 0.1]]),
        torch.tensor([
            [0.5, 0.2, 0.1, 0.],
            [0., 0.1, 0.4, 0.3]]),
        Recall(2), 0)


def test_aggregation_accuracy():
    """ Test the aggregation functionality """
    metric_state = {}
    metric = Accuracy()
    metric.aggregate(metric_state, torch.tensor([[0.1, 0.2], [0.9, 0.1]]), torch.tensor([1, 1]))
    assert metric_state['accumulated_score'] == 0.5
    metric.aggregate(metric_state, torch.tensor([[1.0, 0.0], [0.6, 0.4]]), torch.tensor([1, 1]))
    assert metric_state['accumulated_score'] == 0.25
    assert metric_state['sample_count'] == 4
    assert metric.finalize(metric_state) == 0.25


def test_aggregation_auc():
    # for AUC (different aggregation functionality)
    metric_state = {}
    metric = AUC()
    y_pred = torch.randint(0, 10000, [100])
    y_true = torch.randint(0, 2, [100])
    for yp, yt in zip(torch.split(y_pred, 10), torch.split(y_true, 10)):
        metric.aggregate(metric_state, yp, yt)
    assert metric.finalize(metric_state) == approx(sklearn.metrics.roc_auc_score(y_true, y_pred), NUMERIC_PRECISION)


def test_aggregation_perplexity():
    # for AUC (different aggregation functionality)
    metric_state = {}
    metric = Perplexity()
    y_pred = torch.randn(size=(100, 50))
    y_true = torch.randint(0, 50, (100, ))
    for yp, yt in zip(torch.split(y_pred, 10), torch.split(y_true, 10)):
        metric.aggregate(metric_state, yp, yt)
    gt_value = torch.exp(torch.nn.CrossEntropyLoss()(y_pred, y_true).mean()).item()
    assert metric.finalize(metric_state) == approx(gt_value, NUMERIC_PRECISION)


def test_perplexity():
    """Test perplexity"""
    metric_test_case(torch.tensor([[0.2, 0.8], [0.9, 0.1]]), torch.tensor([0, 0]), Perplexity(), 2.022418975830078)


def test_bpc():
    """Test BPC"""
    metric_test_case(torch.tensor([[0.2, 0.8], [0.9, 0.1]]), torch.tensor([0, 0]), BPC(), 1.0161)


def test_binary_precision():
    """
        precision = tp/tp+fp
    """
    y_pred = torch.tensor([0.8, 0.1, 0.7, 0.1])

    metric_test_case(y_pred, torch.tensor([1, 1, 1, 1]), BinaryPrecision(), 1)
    metric_test_case(y_pred, torch.tensor([1, 0, 1, 0]), BinaryPrecision(), 1)
    metric_test_case(y_pred, torch.tensor([0, 0, 0, 0]), BinaryPrecision(), 0)
    metric_test_case(y_pred, torch.tensor([0, 1, 0, 1]), BinaryPrecision(), 0)

    # fp fn tp fn
    metric_test_case(y_pred, torch.tensor([0, 1, 1, 1]), BinaryPrecision(), 0.5)

    # tp tp
    metric_test_case(y_pred, torch.tensor([0, 1, 1, 1]), BinaryPrecision(0.65), 0.5)

    # tp tp
    metric_test_case(y_pred, torch.tensor([0, 1, 1, 1]), BinaryPrecision(0.75), 0)

    # tp fn tp tn
    metric_test_case(y_pred, torch.tensor([1, 1, 1, 0]), BinaryPrecision(), 1)


def test_inverted_binary_precision():
    """
        precision = tp/tp+fp
    """
    y_pred = torch.tensor([0.8, 0.1, 0.7, 0.1])

    metric_test_case(y_pred, torch.tensor([1, 1, 1, 1]), BinaryPrecision(positive_label=0), 0)
    metric_test_case(y_pred, torch.tensor([1, 0, 1, 0]), BinaryPrecision(positive_label=0), 1)
    metric_test_case(y_pred, torch.tensor([0, 0, 0, 0]), BinaryPrecision(positive_label=0), 1)
    metric_test_case(y_pred, torch.tensor([0, 1, 0, 1]), BinaryPrecision(positive_label=0), 0)
    metric_test_case(y_pred, torch.tensor([0, 0, 0, 1]), BinaryPrecision(positive_label=0), 0.5)
    metric_test_case(y_pred, torch.tensor([0, 1, 1, 1]), BinaryPrecision(positive_label=0), 0)
    metric_test_case(y_pred, torch.tensor([0, 0, 1, 1]), BinaryPrecision(0.65, positive_label=0), 0.5)
    metric_test_case(y_pred, torch.tensor([0, 0, 0, 1]), BinaryPrecision(0.75, positive_label=0), 2 / 3)


def test_binary_recall():
    """
    recall = tp/tp+fn
    """
    y_pred = torch.tensor([0.75, 0.3, 0.6, 0.1])

    # fp fn fp fn
    metric_test_case(y_pred, torch.tensor([0, 1, 0, 1]), BinaryRecall(), 0)

    # tp fn tp fn
    metric_test_case(y_pred, torch.tensor([1, 1, 1, 1]), BinaryRecall(), 0.5)

    # tp fn fn fn
    metric_test_case(y_pred, torch.tensor([1, 1, 1, 1]), BinaryRecall(0.7), 0.25)

    # tp tp tp fn
    metric_test_case(y_pred, torch.tensor([1, 1, 1, 1]), BinaryRecall(0.25), 0.75)

    # all tps
    metric_test_case(y_pred, torch.tensor([1, 1, 1, 1]), BinaryRecall(0.05), 1)

    # fp tn fp tn
    metric_test_case(y_pred, torch.tensor([0, 0, 0, 0]), BinaryRecall(), 0)

    # tp tn tp tn
    metric_test_case(y_pred, torch.tensor([1, 0, 1, 0]), BinaryRecall(), 1)

    # tp tn fn tn
    metric_test_case(y_pred, torch.tensor([1, 0, 1, 0]), BinaryRecall(0.7), 0.5)

    # fn tn fn tn
    metric_test_case(y_pred, torch.tensor([1, 0, 1, 0]), BinaryRecall(0.8), 0)


@pytest.mark.parametrize("true_classes, metric, result",
                         [(torch.tensor([1, 1, 1, 1]), BinaryRecall(positive_label=0), 0),
                          (torch.tensor([1, 0, 1, 0]), BinaryRecall(positive_label=0), 1),
                          (torch.tensor([0, 0, 0, 0]), BinaryRecall(positive_label=0), 0.5),
                          (torch.tensor([0, 1, 0, 1]), BinaryRecall(positive_label=0), 0),
                          (torch.tensor([0, 0, 0, 1]), BinaryRecall(positive_label=0), 1 / 3),
                          (torch.tensor([0, 1, 1, 1]), BinaryRecall(positive_label=0), 0),
                          (torch.tensor([0, 0, 1, 1]), BinaryRecall(0.65, positive_label=0), 0.5),
                          (torch.tensor([0, 0, 0, 1]), BinaryRecall(0.75, positive_label=0), 2 / 3)]
                         )
def test_inverted_binary_recall(true_classes, metric, result):
    """
        precision = tp/tp+fn
    """
    y_pred = torch.tensor([0.8, 0.1, 0.7, 0.1])
    metric_test_case(y_pred, true_classes, metric, result)


@pytest.mark.parametrize("true_classes, metric, result",
                         [(torch.tensor([1, 0, 1, 0]), BinaryAccuracy(), 1),
                          (torch.tensor([1, 1, 1, 0]), BinaryAccuracy(), 3 / 4),
                          (torch.tensor([1, 1, 1, 1]), BinaryAccuracy(), 0.5),
                          (torch.tensor([0, 0, 0, 0]), BinaryAccuracy(), 0.5),
                          (torch.tensor([0, 1, 0, 1]), BinaryAccuracy(), 0),
                          (torch.tensor([1, 0, 0, 0]), BinaryAccuracy(0.75), 1)
                          ])
def test_binary_accuracy(true_classes, metric, result):
    """
        precision = tp/tp+fn
    """
    y_pred = torch.tensor([0.8, 0.1, 0.7, 0.1])

    metric_test_case(y_pred, true_classes, metric, result)


def test_multiple_dims():
    """
        precision = tp/tp+fn
    """
    y_pred = torch.tensor([[0.8], [0.1], [0.7], [0.1]])
    metric_test_case(y_pred, torch.tensor([1, 0, 1, 0]), BinaryAccuracy(), 1)

    y_pred = torch.tensor([[[0.8]], [[0.1]], [[0.7]], [[0.1]]])
    metric_test_case(y_pred, torch.tensor([1, 0, 1, 0]), BinaryAccuracy(), 1)

    y_pred = torch.tensor([[[0.8]], [[0.1]], [[0.7]], [[0.1]]])
    metric_test_case(y_pred, torch.tensor([[1], [0], [1], [0]]), BinaryAccuracy(), 1)


@pytest.mark.parametrize("true_classes, metric, result",
                         [(torch.tensor([1, 0, 1, 0]), F1(), 1),
                          (torch.tensor([1, 1, 1, 1]), F1(), 1 / 1.5),
                          (torch.tensor([0, 0, 0, 0]), F1(), 0),
                          (torch.tensor([0, 1, 0, 1]), F1(), 0),
                          (torch.tensor([1, 0, 1, 1]), F1(), 0.80)
                          ])
def test_f1(true_classes, metric, result):
    y_pred = torch.tensor([0.8, 0.1, 0.7, 0.1])
    metric_test_case(y_pred, true_classes, metric, result)


def test_global_aggregate():
    metric_data = {
        AUC: (torch.randint(0, 10000, (100, )), torch.randint(0, 2, (100, ))),
        Accuracy: (torch.randn((100, 30)), torch.randn((100, 30))),
        BPC: (torch.randn((100, 30)), torch.randint(0, 30, (100, ))),
        BinaryAccuracy: (torch.rand(size=(100, )), torch.randint(0, 2, size=(100, ))),
        BinaryPrecision: (torch.rand(size=(100, )), torch.randint(0, 2, size=(100, ))),
        BinaryRecall: (torch.rand(size=(100, )), torch.randint(0, 2, size=(100, ))),
        F1: (torch.rand(size=(100, )), torch.randint(0, 2, size=(100, ))),
        Perplexity: (torch.randn((100, 30)), torch.randint(0, 30, (100, ))),
    }

    for metric_class, (y_pred, y_true) in metric_data.items():
        metric = metric_class()
        metric_state = {}
        for yp, yt in zip(torch.split(y_pred, 10), torch.split(y_true, 10)):
            metric.aggregate(metric_state, yp, yt)
        assert metric.finalize(metric_state) == approx(metric(y_pred, y_true).item()), \
            f'Metric {metric} failed aggregation.'<|MERGE_RESOLUTION|>--- conflicted
+++ resolved
@@ -3,14 +3,9 @@
 import sklearn.metrics
 import numpy as np
 
-<<<<<<< HEAD
-from flambe.metric import Accuracy, AUC, NAryAUC, Perplexity, BPC, F1
-=======
 import flambe
 from flambe.metric import Accuracy, AUC, Perplexity, BPC, F1
->>>>>>> ed0ab64d
 from flambe.metric import BinaryRecall, BinaryPrecision, BinaryAccuracy
-from flambe.metric import Recall, Rank
 from pytest import approx
 
 NUMERIC_PRECISION = 1e-2
@@ -58,114 +53,10 @@
     assert auc(y_pred, y_true).item() == approx(0.5, NUMERIC_PRECISION)
 
 
-def test_nary_auc_full_one_hot():
-    """simple base case with one-hot labels"""
-    n_classes = 100
-    y_pred = np.random.randint(0, 10000, (100, n_classes))
-    y_true = np.zeros((100, n_classes))
-    y_true[np.arange(100), np.random.randint(n_classes)] = 1
-    sklearn_score = sklearn.metrics.roc_auc_score(y_true.flatten(), y_pred.flatten())
-    metric_test_case(torch.tensor(y_pred), torch.tensor(y_true), NAryAUC(), sklearn_score)
-
-
-def test_nary_auc_full_indexed():
-    """simple base case with index labels"""
-    n_classes = 100
-    y_pred = np.random.randint(0, 10000, (100, n_classes))
-    y_true = np.random.randint(0, n_classes, 100)
-    # one hot conversion
-    y_onehot = np.zeros((100, n_classes))
-    y_onehot[np.arange(y_true.size), y_true] = 1
-    sklearn_score = sklearn.metrics.roc_auc_score(y_onehot.flatten(), y_pred.flatten())
-    metric_test_case(torch.tensor(y_pred), torch.tensor(y_true), NAryAUC(), sklearn_score)
-
-
-def test_nary_auc_empty():
-    """Should be completely random on an empty list"""
-    y_pred = torch.tensor([])
-    y_true = torch.tensor([])
-
-    auc = NAryAUC()
-    assert auc(y_pred, y_true).item() == approx(0.5, NUMERIC_PRECISION)
-
-
 def test_accuracy():
     """Test random score list."""
     metric_test_case(torch.tensor([[0.1, 0.2], [0.9, 0.1]]), torch.tensor([1, 1]), Accuracy(), 0.5)
     metric_test_case(torch.tensor([[1.0, 0.0], [0.6, 0.4]]), torch.tensor([1, 1]), Accuracy(), 0)
-
-
-def test_recall_at_1_index_preds():
-    """Test random score list."""
-    # recall at 1 is just accuracy
-    # num_class sample dim
-    metric_test_case(torch.tensor([[0.1, 0.2], [0.9, 0.1]]), torch.tensor([1, 1]), Recall(), 0.5)
-    metric_test_case(torch.tensor([[1.0, 0.0], [0.6, 0.4]]), torch.tensor([1, 1]), Recall(), 0)
-
-
-def test_recall_at_1_class_preds():
-    """Test random score list."""
-    # recall at 1 is just accuracy
-    # num_class sample dim
-    metric_test_case(torch.tensor([[0.1, 0.2], [0.9, 0.1]]), torch.tensor([[0.1, 0.5], [0.2, 0.7]]), Recall(), 0.5)
-    metric_test_case(torch.tensor([[1.0, 0.0], [0.6, 0.4]]), torch.tensor([[0.1, 0.5], [0.2, 0.7]]), Recall(), 0)
-
-
-def test_recall_at_k_index_preds():
-    """Test random score list."""
-    # recall at 1 is just accuracy
-    # num_class sample dim
-    metric_test_case(
-        torch.tensor([
-            [0.1, 0.2, 0.3, 0.4],
-            [0.9, 0.8, 0.4, 0.1]]),
-        torch.tensor(
-            [3, 2]),
-        Recall(2), 0.5)
-    metric_test_case(
-        torch.tensor([
-            [0.1, 0.2, 0.3, 0.4],
-            [0.9, 0.8, 0.4, 0.1]]),
-        torch.tensor(
-            [3, 1]),
-        Recall(2), 1)
-    metric_test_case(
-        torch.tensor([
-            [0.1, 0.2, 0.3, 0.4],
-            [0.9, 0.8, 0.4, 0.1]]),
-        torch.tensor(
-            [1, 2]),
-        Recall(2), 0)
-
-
-def test_recall_at_k_class_preds():
-    """Test random score list."""
-    # recall at 1 is just accuracy
-    # num_class sample dim
-    metric_test_case(
-        torch.tensor([
-            [0.1, 0.2, 0.3, 0.4],
-            [0.9, 0.8, 0.4, 0.1]]),
-        torch.tensor([
-            [0.1, 0.2, 0.4, 0.3],
-            [0.1, 0.2, 0.4, 0.5]]),
-        Recall(2), 0.5)
-    metric_test_case(
-        torch.tensor([
-            [0.1, 0.2, 0.3, 0.4],
-            [0.9, 0.8, 0.4, 0.1]]),
-        torch.tensor([
-            [0.01, 0.02, 0.2, 0.2],
-            [0., 0.8, 0., 0.]]),
-        Recall(2), 1)
-    metric_test_case(
-        torch.tensor([
-            [0.1, 0.2, 0.3, 0.4],
-            [0.9, 0.8, 0.4, 0.1]]),
-        torch.tensor([
-            [0.5, 0.2, 0.1, 0.],
-            [0., 0.1, 0.4, 0.3]]),
-        Recall(2), 0)
 
 
 def test_aggregation_accuracy():
