--- conflicted
+++ resolved
@@ -3,11 +3,7 @@
 import sklearn.metrics
 import numpy as np
 
-<<<<<<< HEAD
 from flambe.metric import Accuracy, AUC, MultiClassAUC, Perplexity, BPC, F1
-=======
-from flambe.metric import Accuracy, AUC, Perplexity, BPC, F1
->>>>>>> d16e53fb
 from flambe.metric import BinaryRecall, BinaryPrecision, BinaryAccuracy
 from flambe.metric import Recall
 from pytest import approx
