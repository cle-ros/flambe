from typing import Dict
import numpy as np
import torch

from flambe.metric import Metric


class Perplexity(Metric):
    """Token level perplexity, computed a exp(cross_entropy)."""

    def __init__(self):
        """Perplexity, computed as CrossEntropy"""
        self.entropy = torch.nn.CrossEntropyLoss(reduction='none')

    def compute(self, pred: torch.Tensor, target: torch.Tensor) -> torch.Tensor:
        """Compute the preplexity given the input and target.

        Parameters
        ----------
        pred: torch.Tensor
            input logits of shape (B x N)
        target: torch.LontTensor
            target tensor of shape (B)

        Returns
        -------
        torch.float
            Output perplexity

        """
        entropy = self.entropy(pred, target).mean()
        return torch.exp(entropy)

    def aggregate(self, state: dict, *args, **kwargs) -> Dict:
        """Aggregates by only storing entropy per sample

        Parameters
        ----------
        state: dict
            the metric state
        args: the pred, target tuple

        Returns
        -------
        dict
            the state dict
<<<<<<< HEAD
        """
        pred, target = args
        if not state:
            state['historic_score'] = []
        state['historic_score'].append(self.entropy(pred, target).detach())
=======

        """
        pred, target = args
        if not state:
            state['accumulated_score'] = 0.
            state['sample_count'] = 0
        logits = self.entropy(pred, target).cpu().detach()
        state['accumulated_score'] += logits.sum()
        state['sample_count'] += logits.size(0)
>>>>>>> ed0ab64d
        return state

    def finalize(self, state: Dict) -> float:
        """Finalizes the metric computation

        Parameters
        ----------
        state: dict
            the metric state

        Returns
        -------
        float
            The final score.
<<<<<<< HEAD
        """
        if not state:
            # call on empty state
            return np.NaN
        entropy = torch.cat(state['historic_score'], dim=0)
        return torch.exp(entropy.mean()).item()
=======

        """
        if not state or state['sample_count'] == 0:
            # call on empty state
            return np.NaN
        return torch.exp(state['accumulated_score'] / state['sample_count']).item()
>>>>>>> ed0ab64d
<|MERGE_RESOLUTION|>--- conflicted
+++ resolved
@@ -44,13 +44,6 @@
         -------
         dict
             the state dict
-<<<<<<< HEAD
-        """
-        pred, target = args
-        if not state:
-            state['historic_score'] = []
-        state['historic_score'].append(self.entropy(pred, target).detach())
-=======
 
         """
         pred, target = args
@@ -60,7 +53,6 @@
         logits = self.entropy(pred, target).cpu().detach()
         state['accumulated_score'] += logits.sum()
         state['sample_count'] += logits.size(0)
->>>>>>> ed0ab64d
         return state
 
     def finalize(self, state: Dict) -> float:
@@ -75,18 +67,9 @@
         -------
         float
             The final score.
-<<<<<<< HEAD
-        """
-        if not state:
-            # call on empty state
-            return np.NaN
-        entropy = torch.cat(state['historic_score'], dim=0)
-        return torch.exp(entropy.mean()).item()
-=======
 
         """
         if not state or state['sample_count'] == 0:
             # call on empty state
             return np.NaN
-        return torch.exp(state['accumulated_score'] / state['sample_count']).item()
->>>>>>> ed0ab64d
+        return torch.exp(state['accumulated_score'] / state['sample_count']).item()