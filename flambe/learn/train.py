--- conflicted
+++ resolved
@@ -193,13 +193,9 @@
 
     def _compute_loss(self, batch: Tuple[torch.Tensor, ...]) -> torch.Tensor:
         """Compute the loss given a single batch
-<<<<<<< HEAD
-        DEPRECATED, only exists for legacy compatibility with custom trainers
-=======
         DEPRECATED, only exists for legacy compatibility with custom
         trainers
 
->>>>>>> 2a93f62c
         Parameters
         ----------
         batch: Tuple[torch.Tensor, ...]
@@ -213,10 +209,6 @@
         loss = self.loss_fn(pred, target)
         return loss
 
-<<<<<<< HEAD
-    def _compute_batch(self, batch: Tuple[torch.Tensor, ...]) -> Tuple[torch.Tensor, torch.Tensor, torch.Tensor]:
-        """Does a model forward pass over a batch, and returns prediction, target and loss.
-=======
     def _compute_batch(self, batch: Tuple[torch.Tensor, ...],
                        metrics: List[Tuple] = []) \
             -> Tuple[torch.Tensor, torch.Tensor, torch.Tensor]:
@@ -224,7 +216,6 @@
 
         Does a model forward pass over a batch, and returns prediction,
         target and loss.
->>>>>>> 2a93f62c
 
         Parameters
         ----------
@@ -234,11 +225,6 @@
         """
         batch = self._batch_to_device(batch)
         pred, target = self.model(*batch)
-<<<<<<< HEAD
-        loss = self.loss_fn(pred, target)
-        return pred, target, loss
-
-=======
         for metric, state in metrics:
             metric.aggregate(state, pred, target)
         loss = self.loss_fn(pred, target)
@@ -265,7 +251,6 @@
         for metric, state in metrics_with_states:
             log(f'{log_prefix}/{metric}', metric.finalize(state), global_step)
 
->>>>>>> 2a93f62c
     def _train_step(self) -> None:
         """Run a training step over the training data."""
         self.model.train()
@@ -287,13 +272,10 @@
                     except StopIteration:
                         self._create_train_iterator()
                         batch = next(self._train_iterator)
+                    batch = self._batch_to_device(batch)
 
                     # Compute loss
-<<<<<<< HEAD
-                    _, _, loss = self._compute_batch(batch)
-=======
                     _, _, loss = self._compute_batch(batch, metrics_with_states)
->>>>>>> 2a93f62c
                     accumulated_loss += loss.item() / self.batches_per_iter
                     loss.backward()
 
@@ -323,11 +305,6 @@
 
                 # Zero the gradients when exiting a train step
                 self.optimizer.zero_grad()
-<<<<<<< HEAD
-
-    def _aggregate_preds(self, data_iterator: Iterator) -> Tuple[torch.Tensor, torch.Tensor, float]:
-        """Aggregate the predicitons, targets and mean loss for the dataset.
-=======
                 # logging train metrics
                 if self.extra_training_metrics_log_interval > self._last_train_log_step:
                     self._log_metrics(log_prefix, metrics_with_states, global_step)
@@ -342,7 +319,6 @@
         """ DEPRECATED
         Aggregate the predicitons,
         targets and mean loss for the dataset.
->>>>>>> 2a93f62c
 
         Parameters
         ----------
@@ -353,12 +329,9 @@
         -------
         Tuple[torch.tensor, torch.tensor, float]
             The predictions, targets and mean loss.
-<<<<<<< HEAD
-=======
 
         DEPRECATED; only existed to aggregate for the metric functions.
         The metric functions do this in-place now.
->>>>>>> 2a93f62c
 
         """
         preds, targets, loss = [], [], []
@@ -367,11 +340,7 @@
             loss.append(batch_loss.item())
             preds.append(pred.cpu())
             targets.append(target.cpu())
-<<<<<<< HEAD
-        loss = sum(loss)/len(loss)
-=======
         loss = sum(loss) / len(loss)
->>>>>>> 2a93f62c
         preds = torch.cat(preds, dim=0)
         targets = torch.cat(targets, dim=0)
         return preds, targets, loss
@@ -387,11 +356,6 @@
         val_iterator = self.val_sampler.sample(self.dataset.val)
 
         with torch.no_grad():
-<<<<<<< HEAD
-
-            preds, targets, val_loss = self._aggregate_preds(val_iterator)
-            val_metric = self.metric_fn(preds, targets).item()
-=======
             loss = []
             for batch in val_iterator:
                 _, _, batch_loss = self._compute_batch(
@@ -399,7 +363,6 @@
                 loss.append(batch_loss.item())
             val_loss = np.NaN if loss == [] else sum(loss) / len(loss)
             val_metric = self.metric_fn.finalize(metric_fn_state)
->>>>>>> 2a93f62c
 
         # Update best model
         sign = (-1)**(self.lower_is_better)
