from typing import Dict, Iterable, List, Optional, Set, Tuple
from collections import OrderedDict as odict
from itertools import chain

import torch
import warnings
import numpy as np
import gensim.downloader as api
from gensim.models import KeyedVectors
from gensim.scripts.glove2word2vec import glove2word2vec
from gensim.models import fasttext
from gensim.test.utils import temporary_file

from flambe.compile.registrable import registrable_factory
from flambe.field import Field
from flambe.tokenizer import Tokenizer, WordTokenizer


def get_embeddings(
    embeddings: str,
    embeddings_format: str = 'glove',
    embeddings_binary: bool = False,
) -> KeyedVectors:
    """
    Get the embeddings model and matrix used in the setup function

    Parameters
    ----------
    embeddings : Optional[str], optional
        Path to pretrained embeddings, by default None
    embeddings_format : str, optional
        The format of the input embeddings, should be one of:
        'glove', 'word2vec', 'fasttext' or 'gensim'. The latter can
        be used to download embeddings hosted on gensim on the fly.
        See https://github.com/RaRe-Technologies/gensim-data
        for the list of available embedding aliases.
    embeddings_binary : bool, optional
        Whether the input embeddings are provided in binary format,
        by default False

    Returns
    -------
    KeyedVectors
        The embeddings object specified by the parameters.
    """
    model = None

    if embeddings_format == 'glove':
        with temporary_file('temp.txt') as temp:
            glove2word2vec(embeddings, temp)
            model = KeyedVectors.load_word2vec_format(temp, binary=embeddings_binary)
    elif embeddings_format == 'word2vec':
        model = KeyedVectors.load_word2vec_format(embeddings,
                                                  binary=embeddings_binary)
    elif embeddings_format == 'fasttext':
        model = fasttext.load_facebook_vectors(embeddings)
    elif embeddings_format == 'gensim':
        try:
            model = KeyedVectors.load(embeddings)
        except FileNotFoundError:
            model = api.load(embeddings)
    else:
        raise ValueError("Only formats supported are word2vec, fasttext and gensim")

    return model


class TextField(Field):
    """Featurize raw text inputs

    This class performs tokenization and numericalization, as well as
    decorating the input sequences with optional start and end tokens.

    When a vocabulary is passed during initialiazation, it is used to
    map the the words to indices. However, the vocabulary can also be
    generated from input data, through the `setup` method. Once
    a vocabulary has been built, this object can also be used to load
    external pretrained embeddings.

    The pad, unk, sos and eos tokens, when given, are assigned the
    first indices in the vocabulary, in that order. This means, that
    whenever a pad token is specified, it will always use the 0 index.

    """

    def __init__(self,  # nosec
                 tokenizer: Optional[Tokenizer] = None,
                 lower: bool = False,
                 pad_token: Optional[str] = '<pad>',
                 unk_token: str = '<unk>',
                 sos_token: Optional[str] = None,
                 eos_token: Optional[str] = None,
                 embeddings: Optional[str] = None,
                 embeddings_format: str = 'glove',
                 embeddings_binary: bool = False,
                 model: Optional[KeyedVectors] = None,
                 unk_init_all: bool = False,
                 drop_unknown: bool = False,
                 max_seq_len: Optional[int] = None,
                 truncate_end: bool = False,
                 setup_all_embeddings: bool = False) -> None:
        """Initialize the TextField.

        Parameters
        ----------
        tokenizer : Tokenizer, optional
            Tokenizer to use, by default WordTokenizer()
        lower : bool, optional
            If given, lowercase the input, by default False
        pad_token : str, optional
            Reserved padding token. Note that this object does not
            perform padding. Padding is done on the fly, when sampling.
            (defaults to '<pad>')
        unk_token : str, optional
            The token to use for out of vocabulary tokens
            (defaults to '<unk>')
        sos_token : str, optional
            Start of sentence tokens to add to the start of
            each sequence (defaults to '<sos>')
        eos : Iterable[str], optional
            List of end of sentence tokens to add to the end of each
            sequence (defaults to an empty list)
        model : KeyedVectors, optional
            The embeddings model used for retrieving text embeddings,
            by default None
        unk_init_all : bool, optional
            If True, every token not provided in the input embeddings is
            given a random embedding from a normal distribution.
            Otherwise, all of them map to the '<unk>' token.
        drop_unknown: bool
            Whether to drop tokens that don't have embeddings
            associated. Defaults to True.
            Important: this flag will only work when using embeddings.
        max_seq_len: int, optional
            The maximum length possibly output by the process func.
            If len of input tokens is larger than this number - then
            the output will be truncated as a post processing step.
        truncate_end: bool
            Determines the window of observed text in process if the
            input is larger than max_seq_len. If this value is True
            the window starts from the end of the utterance.
            Defaults to False.

            example: max_seq_len=3, input_text=1 2 3 4 5
            truncate_end=false: output=1 2 3
            truncate_end=true: output=3 4 5
        setup_all_embeddings: bool
            Controls if all words from the optional provided
            embeddings will be added to the vocabulary and to the
            embedding matrix. Defaults to False.

        """
        if embeddings:
            if model:
                raise ValueError("Cannot submit a model and use the embeddings parameters" +
                                 "simultaneously. Use the 'from_embeddings' factory instead.")

            warnings.warn("The embeddings-exclusive parameters " +
                          "('embeddings', 'embeddings_format', 'embeddings_binary', " +
                          "'setup_all_embeddings', 'drop_unknown', 'unk_init_all') will be " +
                          "deprecated in a future release. " +
                          "Please migrate to use the 'from_embeddings' factory.")

            model = get_embeddings(embeddings, embeddings_format, embeddings_binary)

        if setup_all_embeddings and not model:
            raise ValueError("'setup_all_embeddings' cannot be enabled without passing embeddings.")

        self.tokenizer = tokenizer or WordTokenizer()
        self.lower = lower

        self.pad = pad_token
        self.unk = unk_token
        self.sos = sos_token
        self.eos = eos_token

        self.model = model
        self.embedding_matrix: Optional[torch.Tensor] = None
        self.unk_init_all = unk_init_all
        self.drop_unknown = drop_unknown
        self.setup_all_embeddings = setup_all_embeddings
        self.max_seq_len = max_seq_len
        self.truncate_end = truncate_end

        self.unk_numericals: Set[int] = set()

        self.vocab: Dict = odict()
        specials = [pad_token, unk_token, sos_token, eos_token]
        self.specials = [special for special in specials if special is not None]

        self.register_attrs('vocab')

    @property
    def vocab_size(self) -> int:
        """Get the vocabulary length.

        Returns
        -------
        int
            The length of the vocabulary

        """
        unique_ids = set(v for k, v in self.vocab.items())
        return len(unique_ids)

    def _build_vocab(self, *data: np.ndarray) -> None:
        """
        Build the vocabulary for this object based on the special
        tokens and the data provided.

        This method is safe to be called multiple times.

        Parameters
        ----------
        *data: np.ndarray
            The data

        """
        examples: Iterable = (e for dataset in data for e in dataset if dataset is not None)

        index = len(self.vocab) - 1

        # First load special tokens
        for token in self.specials:
            if token not in self.vocab:
                self.vocab[token] = index = index + 1

        for example in examples:
            # Lowercase if requested
            example = example.lower() if self.lower else example
            # Tokenize and add to vocabulary
            for token in self.tokenizer(example):
                if token not in self.vocab:
                    self.vocab[token] = index = index + 1

    def _build_embeddings(self, model: KeyedVectors) -> Tuple[odict, torch.Tensor]:
        """
        Create the embeddings matrix and the new vocabulary in
        case this objects needs to use an embedding model.

        A new vocabulary needs to be built because of the parameters
        that could allow, for example, collapsing OOVs.

        Parameters
        ----------
        model: KeyedVectors
            The embeddings

        Returns
        -------
        Tuple[OrderedDict, torch.Tensor]
            A tuple with the new embeddings and the embedding matrix
        """
        embedding_matrix: List[torch.Tensor] = []
        new_vocab: odict[str, int] = odict()

        new_index = -1

        tokens: Iterable[str] = self.vocab.keys()

        if self.setup_all_embeddings:
            tokens = chain(tokens, model.vocab.keys())

        for token in tokens:
            if token not in new_vocab:
                if token in model:
                    embedding_matrix.append(torch.tensor(model[token]))
                    new_vocab[token] = new_index = new_index + 1
                elif token in self.specials:
                    embedding_matrix.append(torch.randn(model.vector_size))
                    new_vocab[token] = new_index = new_index + 1
                else:
                    self.unk_numericals.add(self.vocab[token])

                    if self.unk_init_all:
                        embedding_matrix.append(torch.randn(model.vector_size))
                        new_vocab[token] = new_index = new_index + 1
                    else:
                        # Collapse all OOV's to the same <unk> token id
                        new_vocab[token] = new_vocab[self.unk]

        return new_vocab, torch.stack(embedding_matrix)

    def setup(self, *data: np.ndarray) -> None:
        """Build the vocabulary and sets embeddings.

<<<<<<< HEAD
        if self.embeddings is not None:
            if self.embedding_matrix is not None:
                self.embedding_matrix = torch.cat((self.embedding_matrix, torch.stack(embeddings_matrix)), dim=0)
            else:
                self.embedding_matrix = torch.stack(embeddings_matrix)
=======
        Parameters
        ----------
        data : Iterable[str]
            List of input strings.

        """
        self._build_vocab(*data)
        if self.model:
            self.vocab, self.embedding_matrix = self._build_embeddings(self.model)
>>>>>>> 265c9c70

    # TODO update when we add generics
    def process(self, example: str) -> torch.Tensor:  # type: ignore
        """Process an example, and create a Tensor.

        Parameters
        ----------
        example: str
            The example to process, as a single string

        Returns
        -------
        torch.Tensor
            The processed example, tokenized and numericalized

        """
        # Lowercase and tokenize
        example = example.lower() if self.lower else example
        tokens = self.tokenizer(example)

        # Add extra tokens
        if self.sos is not None:
            tokens = [self.sos] + list(tokens)
        if self.eos is not None:
            tokens = list(tokens) + [self.eos]

        # Numericalize
        numericals = []
        for token in tokens:
            if token not in self.vocab:
                if self.unk is None or self.unk not in self.vocab:
                    raise ValueError("Encounterd out-of-vocabulary token \
                                      but the unk_token is either missing \
                                      or not defined in the vocabulary.")
                else:
                    token = self.unk

            numerical = self.vocab[token]  # type: ignore

            if self.drop_unknown and \
                    self.model is not None and numerical in self.unk_numericals:
                # Don't add unknown tokens in case the flag is activated
                continue

            numericals.append(numerical)

        ret = torch.tensor(numericals).long()

        if self.max_seq_len is not None:
            if self.truncate_end:
                ret = ret[-self.max_seq_len:]
            else:
                ret = ret[:self.max_seq_len]
        return ret

    @registrable_factory
    @classmethod
    def from_embeddings(
        cls,
        embeddings: str,
        embeddings_format: str = 'glove',
        embeddings_binary: bool = False,
        setup_all_embeddings: bool = False,
        unk_init_all: bool = False,
        drop_unknown: bool = False,
        **kwargs,
    ):
        """
        Optional constructor to create TextField from embeddings params.

        Parameters
        ----------
        embeddings : Optional[str], optional
            Path to pretrained embeddings, by default None
        embeddings_format : str, optional
            The format of the input embeddings, should be one of:
            'glove', 'word2vec', 'fasttext' or 'gensim'. The latter can
            be used to download embeddings hosted on gensim on the fly.
            See https://github.com/RaRe-Technologies/gensim-data
            for the list of available embedding aliases.
        embeddings_binary : bool, optional
            Whether the input embeddings are provided in binary format,
            by default False
        setup_all_embeddings: bool
            Controls if all words from the optional provided
            embeddings will be added to the vocabulary and to the
            embedding matrix. Defaults to False.
        unk_init_all : bool, optional
            If True, every token not provided in the input embeddings is
            given a random embedding from a normal distribution.
            Otherwise, all of them map to the '<unk>' token.
        drop_unknown: bool
            Whether to drop tokens that don't have embeddings
            associated. Defaults to True.
            Important: this flag will only work when using embeddings.

        Returns
        -------
        TextField
            The constructed text field with the requested model.
        """
        model = get_embeddings(
            embeddings,
            embeddings_format,
            embeddings_binary,
        )
        return cls(
            model=model,
            setup_all_embeddings=setup_all_embeddings,
            unk_init_all=unk_init_all,
            drop_unknown=drop_unknown,
            **kwargs,
        )<|MERGE_RESOLUTION|>--- conflicted
+++ resolved
@@ -284,13 +284,6 @@
     def setup(self, *data: np.ndarray) -> None:
         """Build the vocabulary and sets embeddings.
 
-<<<<<<< HEAD
-        if self.embeddings is not None:
-            if self.embedding_matrix is not None:
-                self.embedding_matrix = torch.cat((self.embedding_matrix, torch.stack(embeddings_matrix)), dim=0)
-            else:
-                self.embedding_matrix = torch.stack(embeddings_matrix)
-=======
         Parameters
         ----------
         data : Iterable[str]
@@ -300,7 +293,6 @@
         self._build_vocab(*data)
         if self.model:
             self.vocab, self.embedding_matrix = self._build_embeddings(self.model)
->>>>>>> 265c9c70
 
     # TODO update when we add generics
     def process(self, example: str) -> torch.Tensor:  # type: ignore
